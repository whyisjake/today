--- conflicted
+++ resolved
@@ -781,17 +781,9 @@
     private func saveFeed() {
         feed.title = title
         feed.url = url
-<<<<<<< HEAD
-        if useCustomCategory {
-            let trimmed = category.trimmingCharacters(in: .whitespacesAndNewlines)
-            feed.category = trimmed
-            _ = categoryManager.addCustomCategory(trimmed)
-        } else {
-            feed.category = category
-=======
-        
+
         // Trim custom category to ensure consistency with CategoryManager
-        let trimmedCategory = useCustomCategory 
+        let trimmedCategory = useCustomCategory
             ? category.trimmingCharacters(in: .whitespacesAndNewlines)
             : category
         feed.category = trimmedCategory
@@ -799,7 +791,6 @@
         // Save custom category to CategoryManager if it's a custom category
         if useCustomCategory {
             _ = categoryManager.addCustomCategory(trimmedCategory)
->>>>>>> c678dc08
         }
 
         do {
