// !$*UTF8*$!
{
	archiveVersion = 1;
	classes = {
	};
	objectVersion = 77;
	objects = {

/* Begin PBXBuildFile section */
<<<<<<< HEAD
		A00757B14BCD4CD9AE5FBEF0 /* OutcastID3 in Frameworks */ = {isa = PBXBuildFile; productRef = C8F8F70FAE5B4385B02D848B /* OutcastID3 */; };
=======
		A1B2C3D4E5F6789012345678 /* JSONFeedTests.swift in Sources */ = {isa = PBXBuildFile; fileRef = B2C3D4E5F67890123456789A /* JSONFeedTests.swift */; };
>>>>>>> c30d73de
		C29AB72AB8D4FBBB6DB2D8A3 /* TodayTests.swift in Sources */ = {isa = PBXBuildFile; fileRef = 22D7D03FBA667C69848C3AAC /* TodayTests.swift */; };
		F52BB6272EAC23870054AEC5 /* XCTest.framework in Frameworks */ = {isa = PBXBuildFile; fileRef = F52BB6262EAC23870054AEC5 /* XCTest.framework */; platformFilter = ios; };
		F540A5ED2ECD930F00CCF1B9 /* Localizable.xcstrings in Resources */ = {isa = PBXBuildFile; fileRef = F540A5EC2ECD930F00CCF1B9 /* Localizable.xcstrings */; };
		F5854AE52EE765DA008F77B8 /* HTMLHelperTests.swift in Sources */ = {isa = PBXBuildFile; fileRef = F5854AE02EE765DA008F77B8 /* HTMLHelperTests.swift */; };
		F5854AE62EE765DA008F77B8 /* RedditRSSTests.swift in Sources */ = {isa = PBXBuildFile; fileRef = F5854AE12EE765DA008F77B8 /* RedditRSSTests.swift */; };
		F5854AE72EE765DA008F77B8 /* TexturizerTests.swift in Sources */ = {isa = PBXBuildFile; fileRef = F5854AE32EE765DA008F77B8 /* TexturizerTests.swift */; };
		F5854AE92EE765DA008F77B8 /* AtomFeedTests.swift in Sources */ = {isa = PBXBuildFile; fileRef = F5854ADE2EE765DA008F77B8 /* AtomFeedTests.swift */; };
		F5854AEA2EE765DA008F77B8 /* RSSParserTests.swift in Sources */ = {isa = PBXBuildFile; fileRef = F5854AE22EE765DA008F77B8 /* RSSParserTests.swift */; };
		F5854AEB2EE765DA008F77B8 /* CategoryManagerTests.swift in Sources */ = {isa = PBXBuildFile; fileRef = F5854ADF2EE765DA008F77B8 /* CategoryManagerTests.swift */; };
/* End PBXBuildFile section */

/* Begin PBXContainerItemProxy section */
		F52BB61E2EAC22F60054AEC5 /* PBXContainerItemProxy */ = {
			isa = PBXContainerItemProxy;
			containerPortal = F54DF3FA2EA9AB9F00FBDC60 /* Project object */;
			proxyType = 1;
			remoteGlobalIDString = F54DF4012EA9AB9F00FBDC60;
			remoteInfo = Today;
		};
/* End PBXContainerItemProxy section */

/* Begin PBXFileReference section */
		22D7D03FBA667C69848C3AAC /* TodayTests.swift */ = {isa = PBXFileReference; lastKnownFileType = sourcecode.swift; path = TodayTests.swift; sourceTree = "<group>"; };
		B2C3D4E5F67890123456789A /* JSONFeedTests.swift */ = {isa = PBXFileReference; lastKnownFileType = sourcecode.swift; path = JSONFeedTests.swift; sourceTree = "<group>"; };
		F52BB61A2EAC22F60054AEC5 /* TodayTests.xctest */ = {isa = PBXFileReference; explicitFileType = wrapper.cfbundle; includeInIndex = 0; path = TodayTests.xctest; sourceTree = BUILT_PRODUCTS_DIR; };
		F52BB6262EAC23870054AEC5 /* XCTest.framework */ = {isa = PBXFileReference; lastKnownFileType = wrapper.framework; name = XCTest.framework; path = Platforms/iPhoneOS.platform/Developer/Library/Frameworks/XCTest.framework; sourceTree = DEVELOPER_DIR; };
		F540A5EC2ECD930F00CCF1B9 /* Localizable.xcstrings */ = {isa = PBXFileReference; lastKnownFileType = text.json.xcstrings; path = Localizable.xcstrings; sourceTree = "<group>"; };
		F54DF4022EA9AB9F00FBDC60 /* Today.app */ = {isa = PBXFileReference; explicitFileType = wrapper.application; includeInIndex = 0; path = Today.app; sourceTree = BUILT_PRODUCTS_DIR; };
		F5854ADE2EE765DA008F77B8 /* AtomFeedTests.swift */ = {isa = PBXFileReference; lastKnownFileType = sourcecode.swift; path = AtomFeedTests.swift; sourceTree = "<group>"; };
		F5854ADF2EE765DA008F77B8 /* CategoryManagerTests.swift */ = {isa = PBXFileReference; lastKnownFileType = sourcecode.swift; path = CategoryManagerTests.swift; sourceTree = "<group>"; };
		F5854AE02EE765DA008F77B8 /* HTMLHelperTests.swift */ = {isa = PBXFileReference; lastKnownFileType = sourcecode.swift; path = HTMLHelperTests.swift; sourceTree = "<group>"; };
		F5854AE12EE765DA008F77B8 /* RedditRSSTests.swift */ = {isa = PBXFileReference; lastKnownFileType = sourcecode.swift; path = RedditRSSTests.swift; sourceTree = "<group>"; };
		F5854AE22EE765DA008F77B8 /* RSSParserTests.swift */ = {isa = PBXFileReference; lastKnownFileType = sourcecode.swift; path = RSSParserTests.swift; sourceTree = "<group>"; };
		F5854AE32EE765DA008F77B8 /* TexturizerTests.swift */ = {isa = PBXFileReference; lastKnownFileType = sourcecode.swift; path = TexturizerTests.swift; sourceTree = "<group>"; };
/* End PBXFileReference section */

/* Begin PBXFileSystemSynchronizedBuildFileExceptionSet section */
		F54DF4282EA9B01F00FBDC60 /* Exceptions for "Today" folder in "Today" target */ = {
			isa = PBXFileSystemSynchronizedBuildFileExceptionSet;
			membershipExceptions = (
				Info.plist,
			);
			target = F54DF4012EA9AB9F00FBDC60 /* Today */;
		};
/* End PBXFileSystemSynchronizedBuildFileExceptionSet section */

/* Begin PBXFileSystemSynchronizedRootGroup section */
		F54DF4042EA9AB9F00FBDC60 /* Today */ = {
			isa = PBXFileSystemSynchronizedRootGroup;
			exceptions = (
				F54DF4282EA9B01F00FBDC60 /* Exceptions for "Today" folder in "Today" target */,
			);
			path = Today;
			sourceTree = "<group>";
		};
/* End PBXFileSystemSynchronizedRootGroup section */

/* Begin PBXFrameworksBuildPhase section */
		F52BB6172EAC22F60054AEC5 /* Frameworks */ = {
			isa = PBXFrameworksBuildPhase;
			buildActionMask = 2147483647;
			files = (
				F52BB6272EAC23870054AEC5 /* XCTest.framework in Frameworks */,
			);
			runOnlyForDeploymentPostprocessing = 0;
		};
		F54DF3FF2EA9AB9F00FBDC60 /* Frameworks */ = {
			isa = PBXFrameworksBuildPhase;
			buildActionMask = 2147483647;
			files = (
				A00757B14BCD4CD9AE5FBEF0 /* OutcastID3 in Frameworks */,
			);
			runOnlyForDeploymentPostprocessing = 0;
		};
/* End PBXFrameworksBuildPhase section */

/* Begin PBXGroup section */
		878278F0B28C44CFDEFF1539 /* TodayTests */ = {
			isa = PBXGroup;
			children = (
				F5854ADE2EE765DA008F77B8 /* AtomFeedTests.swift */,
				F5854ADF2EE765DA008F77B8 /* CategoryManagerTests.swift */,
				F5854AE02EE765DA008F77B8 /* HTMLHelperTests.swift */,
				F5854AE12EE765DA008F77B8 /* RedditRSSTests.swift */,
				F5854AE22EE765DA008F77B8 /* RSSParserTests.swift */,
				F5854AE32EE765DA008F77B8 /* TexturizerTests.swift */,
				22D7D03FBA667C69848C3AAC /* TodayTests.swift */,
				B2C3D4E5F67890123456789A /* JSONFeedTests.swift */,
			);
			path = TodayTests;
			sourceTree = "<group>";
		};
		F52BB6252EAC23860054AEC5 /* Frameworks */ = {
			isa = PBXGroup;
			children = (
				F52BB6262EAC23870054AEC5 /* XCTest.framework */,
			);
			name = Frameworks;
			sourceTree = "<group>";
		};
		F54DF3F92EA9AB9F00FBDC60 = {
			isa = PBXGroup;
			children = (
				F540A5EC2ECD930F00CCF1B9 /* Localizable.xcstrings */,
				F54DF4042EA9AB9F00FBDC60 /* Today */,
				878278F0B28C44CFDEFF1539 /* TodayTests */,
				F52BB6252EAC23860054AEC5 /* Frameworks */,
				F54DF4032EA9AB9F00FBDC60 /* Products */,
			);
			sourceTree = "<group>";
		};
		F54DF4032EA9AB9F00FBDC60 /* Products */ = {
			isa = PBXGroup;
			children = (
				F54DF4022EA9AB9F00FBDC60 /* Today.app */,
				F52BB61A2EAC22F60054AEC5 /* TodayTests.xctest */,
			);
			name = Products;
			sourceTree = "<group>";
		};
/* End PBXGroup section */

/* Begin PBXNativeTarget section */
		F52BB6192EAC22F60054AEC5 /* TodayTests */ = {
			isa = PBXNativeTarget;
			buildConfigurationList = F52BB6202EAC22F60054AEC5 /* Build configuration list for PBXNativeTarget "TodayTests" */;
			buildPhases = (
				F52BB6162EAC22F60054AEC5 /* Sources */,
				F52BB6172EAC22F60054AEC5 /* Frameworks */,
				F52BB6182EAC22F60054AEC5 /* Resources */,
			);
			buildRules = (
			);
			dependencies = (
				F52BB61F2EAC22F60054AEC5 /* PBXTargetDependency */,
			);
			name = TodayTests;
			packageProductDependencies = (
			);
			productName = TodayTests;
			productReference = F52BB61A2EAC22F60054AEC5 /* TodayTests.xctest */;
			productType = "com.apple.product-type.bundle.unit-test";
		};
		F54DF4012EA9AB9F00FBDC60 /* Today */ = {
			isa = PBXNativeTarget;
			buildConfigurationList = F54DF40F2EA9ABA200FBDC60 /* Build configuration list for PBXNativeTarget "Today" */;
			buildPhases = (
				F54DF3FE2EA9AB9F00FBDC60 /* Sources */,
				F54DF3FF2EA9AB9F00FBDC60 /* Frameworks */,
				F54DF4002EA9AB9F00FBDC60 /* Resources */,
			);
			buildRules = (
			);
			dependencies = (
			);
			fileSystemSynchronizedGroups = (
				F54DF4042EA9AB9F00FBDC60 /* Today */,
			);
			name = Today;
			packageProductDependencies = (
				C8F8F70FAE5B4385B02D848B /* OutcastID3 */,
			);
			productName = Today;
			productReference = F54DF4022EA9AB9F00FBDC60 /* Today.app */;
			productType = "com.apple.product-type.application";
		};
/* End PBXNativeTarget section */

/* Begin PBXProject section */
		F54DF3FA2EA9AB9F00FBDC60 /* Project object */ = {
			isa = PBXProject;
			attributes = {
				BuildIndependentTargetsInParallel = 1;
				LastSwiftUpdateCheck = 2600;
				LastUpgradeCheck = 2610;
				TargetAttributes = {
					F52BB6192EAC22F60054AEC5 = {
						CreatedOnToolsVersion = 26.0.1;
						TestTargetID = F54DF4012EA9AB9F00FBDC60;
					};
					F54DF4012EA9AB9F00FBDC60 = {
						CreatedOnToolsVersion = 26.0.1;
					};
				};
			};
			buildConfigurationList = F54DF3FD2EA9AB9F00FBDC60 /* Build configuration list for PBXProject "Today" */;
			developmentRegion = en;
			hasScannedForEncodings = 0;
			knownRegions = (
				en,
				Base,
				es,
				fr,
				de,
				it,
				"pt-PT",
				ja,
				ko,
				"zh-Hans",
				"zh-Hant",
				"zh-HK",
			);
			mainGroup = F54DF3F92EA9AB9F00FBDC60;
			minimizedProjectReferenceProxies = 1;
			packageReferences = (
				A00757B14BCD4CD9AE5FBEFB /* XCRemoteSwiftPackageReference "OutcastID3" */,
			);
			preferredProjectObjectVersion = 77;
			productRefGroup = F54DF4032EA9AB9F00FBDC60 /* Products */;
			projectDirPath = "";
			projectRoot = "";
			targets = (
				F54DF4012EA9AB9F00FBDC60 /* Today */,
				F52BB6192EAC22F60054AEC5 /* TodayTests */,
			);
		};
/* End PBXProject section */

/* Begin PBXResourcesBuildPhase section */
		F52BB6182EAC22F60054AEC5 /* Resources */ = {
			isa = PBXResourcesBuildPhase;
			buildActionMask = 2147483647;
			files = (
			);
			runOnlyForDeploymentPostprocessing = 0;
		};
		F54DF4002EA9AB9F00FBDC60 /* Resources */ = {
			isa = PBXResourcesBuildPhase;
			buildActionMask = 2147483647;
			files = (
				F540A5ED2ECD930F00CCF1B9 /* Localizable.xcstrings in Resources */,
			);
			runOnlyForDeploymentPostprocessing = 0;
		};
/* End PBXResourcesBuildPhase section */

/* Begin PBXSourcesBuildPhase section */
		F52BB6162EAC22F60054AEC5 /* Sources */ = {
			isa = PBXSourcesBuildPhase;
			buildActionMask = 2147483647;
			files = (
				C29AB72AB8D4FBBB6DB2D8A3 /* TodayTests.swift in Sources */,
				F5854AE52EE765DA008F77B8 /* HTMLHelperTests.swift in Sources */,
				F5854AE62EE765DA008F77B8 /* RedditRSSTests.swift in Sources */,
				F5854AE72EE765DA008F77B8 /* TexturizerTests.swift in Sources */,
				F5854AE92EE765DA008F77B8 /* AtomFeedTests.swift in Sources */,
				F5854AEA2EE765DA008F77B8 /* RSSParserTests.swift in Sources */,
				F5854AEB2EE765DA008F77B8 /* CategoryManagerTests.swift in Sources */,
				A1B2C3D4E5F6789012345678 /* JSONFeedTests.swift in Sources */,
			);
			runOnlyForDeploymentPostprocessing = 0;
		};
		F54DF3FE2EA9AB9F00FBDC60 /* Sources */ = {
			isa = PBXSourcesBuildPhase;
			buildActionMask = 2147483647;
			files = (
			);
			runOnlyForDeploymentPostprocessing = 0;
		};
/* End PBXSourcesBuildPhase section */

/* Begin PBXTargetDependency section */
		F52BB61F2EAC22F60054AEC5 /* PBXTargetDependency */ = {
			isa = PBXTargetDependency;
			target = F54DF4012EA9AB9F00FBDC60 /* Today */;
			targetProxy = F52BB61E2EAC22F60054AEC5 /* PBXContainerItemProxy */;
		};
/* End PBXTargetDependency section */

/* Begin XCBuildConfiguration section */
		F52BB6212EAC22F60054AEC5 /* Debug */ = {
			isa = XCBuildConfiguration;
			buildSettings = {
				BUNDLE_LOADER = "$(TEST_HOST)";
				CODE_SIGN_STYLE = Automatic;
				CURRENT_PROJECT_VERSION = 12;
				DEVELOPMENT_TEAM = 36ERVRQ23S;
				GENERATE_INFOPLIST_FILE = YES;
				MARKETING_VERSION = 1.8.0;
				PRODUCT_BUNDLE_IDENTIFIER = jakespurlock.TodayTests;
				PRODUCT_NAME = "$(TARGET_NAME)";
				STRING_CATALOG_GENERATE_SYMBOLS = NO;
				SWIFT_APPROACHABLE_CONCURRENCY = YES;
				SWIFT_EMIT_LOC_STRINGS = NO;
				SWIFT_UPCOMING_FEATURE_MEMBER_IMPORT_VISIBILITY = YES;
				SWIFT_VERSION = 5.0;
				TARGETED_DEVICE_FAMILY = "1,2";
				TEST_HOST = "$(BUILT_PRODUCTS_DIR)/Today.app/$(BUNDLE_EXECUTABLE_FOLDER_PATH)/Today";
			};
			name = Debug;
		};
		F52BB6222EAC22F60054AEC5 /* Release */ = {
			isa = XCBuildConfiguration;
			buildSettings = {
				BUNDLE_LOADER = "$(TEST_HOST)";
				CODE_SIGN_STYLE = Automatic;
				CURRENT_PROJECT_VERSION = 12;
				DEVELOPMENT_TEAM = 36ERVRQ23S;
				GENERATE_INFOPLIST_FILE = YES;
				MARKETING_VERSION = 1.8.0;
				PRODUCT_BUNDLE_IDENTIFIER = jakespurlock.TodayTests;
				PRODUCT_NAME = "$(TARGET_NAME)";
				STRING_CATALOG_GENERATE_SYMBOLS = NO;
				SWIFT_APPROACHABLE_CONCURRENCY = YES;
				SWIFT_EMIT_LOC_STRINGS = NO;
				SWIFT_UPCOMING_FEATURE_MEMBER_IMPORT_VISIBILITY = YES;
				SWIFT_VERSION = 5.0;
				TARGETED_DEVICE_FAMILY = "1,2";
				TEST_HOST = "$(BUILT_PRODUCTS_DIR)/Today.app/$(BUNDLE_EXECUTABLE_FOLDER_PATH)/Today";
			};
			name = Release;
		};
		F54DF40D2EA9ABA200FBDC60 /* Debug */ = {
			isa = XCBuildConfiguration;
			buildSettings = {
				ALWAYS_SEARCH_USER_PATHS = NO;
				ASSETCATALOG_COMPILER_GENERATE_SWIFT_ASSET_SYMBOL_EXTENSIONS = YES;
				CLANG_ANALYZER_NONNULL = YES;
				CLANG_ANALYZER_NUMBER_OBJECT_CONVERSION = YES_AGGRESSIVE;
				CLANG_CXX_LANGUAGE_STANDARD = "gnu++20";
				CLANG_ENABLE_MODULES = YES;
				CLANG_ENABLE_OBJC_ARC = YES;
				CLANG_ENABLE_OBJC_WEAK = YES;
				CLANG_WARN_BLOCK_CAPTURE_AUTORELEASING = YES;
				CLANG_WARN_BOOL_CONVERSION = YES;
				CLANG_WARN_COMMA = YES;
				CLANG_WARN_CONSTANT_CONVERSION = YES;
				CLANG_WARN_DEPRECATED_OBJC_IMPLEMENTATIONS = YES;
				CLANG_WARN_DIRECT_OBJC_ISA_USAGE = YES_ERROR;
				CLANG_WARN_DOCUMENTATION_COMMENTS = YES;
				CLANG_WARN_EMPTY_BODY = YES;
				CLANG_WARN_ENUM_CONVERSION = YES;
				CLANG_WARN_INFINITE_RECURSION = YES;
				CLANG_WARN_INT_CONVERSION = YES;
				CLANG_WARN_NON_LITERAL_NULL_CONVERSION = YES;
				CLANG_WARN_OBJC_IMPLICIT_RETAIN_SELF = YES;
				CLANG_WARN_OBJC_LITERAL_CONVERSION = YES;
				CLANG_WARN_OBJC_ROOT_CLASS = YES_ERROR;
				CLANG_WARN_QUOTED_INCLUDE_IN_FRAMEWORK_HEADER = YES;
				CLANG_WARN_RANGE_LOOP_ANALYSIS = YES;
				CLANG_WARN_STRICT_PROTOTYPES = YES;
				CLANG_WARN_SUSPICIOUS_MOVE = YES;
				CLANG_WARN_UNGUARDED_AVAILABILITY = YES_AGGRESSIVE;
				CLANG_WARN_UNREACHABLE_CODE = YES;
				CLANG_WARN__DUPLICATE_METHOD_MATCH = YES;
				COPY_PHASE_STRIP = NO;
				DEBUG_INFORMATION_FORMAT = dwarf;
				DEVELOPMENT_TEAM = 36ERVRQ23S;
				ENABLE_STRICT_OBJC_MSGSEND = YES;
				ENABLE_TESTABILITY = YES;
				ENABLE_USER_SCRIPT_SANDBOXING = YES;
				GCC_C_LANGUAGE_STANDARD = gnu17;
				GCC_DYNAMIC_NO_PIC = NO;
				GCC_NO_COMMON_BLOCKS = YES;
				GCC_OPTIMIZATION_LEVEL = 0;
				GCC_PREPROCESSOR_DEFINITIONS = (
					"DEBUG=1",
					"$(inherited)",
				);
				GCC_WARN_64_TO_32_BIT_CONVERSION = YES;
				GCC_WARN_ABOUT_RETURN_TYPE = YES_ERROR;
				GCC_WARN_UNDECLARED_SELECTOR = YES;
				GCC_WARN_UNINITIALIZED_AUTOS = YES_AGGRESSIVE;
				GCC_WARN_UNUSED_FUNCTION = YES;
				GCC_WARN_UNUSED_VARIABLE = YES;
				IPHONEOS_DEPLOYMENT_TARGET = 18.0;
				LOCALIZATION_PREFERS_STRING_CATALOGS = YES;
				MTL_ENABLE_DEBUG_INFO = INCLUDE_SOURCE;
				MTL_FAST_MATH = YES;
				ONLY_ACTIVE_ARCH = YES;
				SDKROOT = iphoneos;
				STRING_CATALOG_GENERATE_SYMBOLS = YES;
				SWIFT_ACTIVE_COMPILATION_CONDITIONS = "DEBUG $(inherited)";
				SWIFT_EMIT_LOC_STRINGS = YES;
				SWIFT_OPTIMIZATION_LEVEL = "-Onone";
			};
			name = Debug;
		};
		F54DF40E2EA9ABA200FBDC60 /* Release */ = {
			isa = XCBuildConfiguration;
			buildSettings = {
				ALWAYS_SEARCH_USER_PATHS = NO;
				ASSETCATALOG_COMPILER_GENERATE_SWIFT_ASSET_SYMBOL_EXTENSIONS = YES;
				CLANG_ANALYZER_NONNULL = YES;
				CLANG_ANALYZER_NUMBER_OBJECT_CONVERSION = YES_AGGRESSIVE;
				CLANG_CXX_LANGUAGE_STANDARD = "gnu++20";
				CLANG_ENABLE_MODULES = YES;
				CLANG_ENABLE_OBJC_ARC = YES;
				CLANG_ENABLE_OBJC_WEAK = YES;
				CLANG_WARN_BLOCK_CAPTURE_AUTORELEASING = YES;
				CLANG_WARN_BOOL_CONVERSION = YES;
				CLANG_WARN_COMMA = YES;
				CLANG_WARN_CONSTANT_CONVERSION = YES;
				CLANG_WARN_DEPRECATED_OBJC_IMPLEMENTATIONS = YES;
				CLANG_WARN_DIRECT_OBJC_ISA_USAGE = YES_ERROR;
				CLANG_WARN_DOCUMENTATION_COMMENTS = YES;
				CLANG_WARN_EMPTY_BODY = YES;
				CLANG_WARN_ENUM_CONVERSION = YES;
				CLANG_WARN_INFINITE_RECURSION = YES;
				CLANG_WARN_INT_CONVERSION = YES;
				CLANG_WARN_NON_LITERAL_NULL_CONVERSION = YES;
				CLANG_WARN_OBJC_IMPLICIT_RETAIN_SELF = YES;
				CLANG_WARN_OBJC_LITERAL_CONVERSION = YES;
				CLANG_WARN_OBJC_ROOT_CLASS = YES_ERROR;
				CLANG_WARN_QUOTED_INCLUDE_IN_FRAMEWORK_HEADER = YES;
				CLANG_WARN_RANGE_LOOP_ANALYSIS = YES;
				CLANG_WARN_STRICT_PROTOTYPES = YES;
				CLANG_WARN_SUSPICIOUS_MOVE = YES;
				CLANG_WARN_UNGUARDED_AVAILABILITY = YES_AGGRESSIVE;
				CLANG_WARN_UNREACHABLE_CODE = YES;
				CLANG_WARN__DUPLICATE_METHOD_MATCH = YES;
				COPY_PHASE_STRIP = NO;
				DEBUG_INFORMATION_FORMAT = "dwarf-with-dsym";
				DEVELOPMENT_TEAM = 36ERVRQ23S;
				ENABLE_NS_ASSERTIONS = NO;
				ENABLE_STRICT_OBJC_MSGSEND = YES;
				ENABLE_USER_SCRIPT_SANDBOXING = YES;
				GCC_C_LANGUAGE_STANDARD = gnu17;
				GCC_NO_COMMON_BLOCKS = YES;
				GCC_WARN_64_TO_32_BIT_CONVERSION = YES;
				GCC_WARN_ABOUT_RETURN_TYPE = YES_ERROR;
				GCC_WARN_UNDECLARED_SELECTOR = YES;
				GCC_WARN_UNINITIALIZED_AUTOS = YES_AGGRESSIVE;
				GCC_WARN_UNUSED_FUNCTION = YES;
				GCC_WARN_UNUSED_VARIABLE = YES;
				IPHONEOS_DEPLOYMENT_TARGET = 18.0;
				LOCALIZATION_PREFERS_STRING_CATALOGS = YES;
				MTL_ENABLE_DEBUG_INFO = NO;
				MTL_FAST_MATH = YES;
				SDKROOT = iphoneos;
				STRING_CATALOG_GENERATE_SYMBOLS = YES;
				SWIFT_COMPILATION_MODE = wholemodule;
				SWIFT_EMIT_LOC_STRINGS = YES;
				VALIDATE_PRODUCT = YES;
			};
			name = Release;
		};
		F54DF4102EA9ABA200FBDC60 /* Debug */ = {
			isa = XCBuildConfiguration;
			buildSettings = {
				ASSETCATALOG_COMPILER_APPICON_NAME = AppIcon;
				ASSETCATALOG_COMPILER_GLOBAL_ACCENT_COLOR_NAME = AccentColor;
				ASSETCATALOG_COMPILER_INCLUDE_ALL_APPICON_ASSETS = YES;
				CODE_SIGN_ENTITLEMENTS = Today/Today.entitlements;
				CODE_SIGN_IDENTITY = "Apple Development";
				CODE_SIGN_STYLE = Automatic;
				CURRENT_PROJECT_VERSION = 12;
				DEVELOPMENT_TEAM = 36ERVRQ23S;
				ENABLE_PREVIEWS = YES;
				GENERATE_INFOPLIST_FILE = YES;
				INFOPLIST_FILE = Today/Info.plist;
				INFOPLIST_KEY_LSApplicationCategoryType = "public.app-category.productivity";
				INFOPLIST_KEY_UIApplicationSceneManifest_Generation = YES;
				INFOPLIST_KEY_UIApplicationSupportsIndirectInputEvents = YES;
				INFOPLIST_KEY_UILaunchScreen_Generation = YES;
				INFOPLIST_KEY_UISupportedInterfaceOrientations_iPad = "UIInterfaceOrientationPortrait UIInterfaceOrientationPortraitUpsideDown UIInterfaceOrientationLandscapeLeft UIInterfaceOrientationLandscapeRight";
				INFOPLIST_KEY_UISupportedInterfaceOrientations_iPhone = "UIInterfaceOrientationPortrait UIInterfaceOrientationLandscapeLeft UIInterfaceOrientationLandscapeRight";
				LD_RUNPATH_SEARCH_PATHS = (
					"$(inherited)",
					"@executable_path/Frameworks",
				);
				MARKETING_VERSION = 1.8.0;
				PRODUCT_BUNDLE_IDENTIFIER = jakespurlock.Today;
				PRODUCT_NAME = "$(TARGET_NAME)";
				PROVISIONING_PROFILE_SPECIFIER = "";
				STRING_CATALOG_GENERATE_SYMBOLS = YES;
				SWIFT_APPROACHABLE_CONCURRENCY = YES;
				SWIFT_DEFAULT_ACTOR_ISOLATION = MainActor;
				SWIFT_EMIT_LOC_STRINGS = YES;
				SWIFT_UPCOMING_FEATURE_MEMBER_IMPORT_VISIBILITY = YES;
				SWIFT_VERSION = 5.0;
				TARGETED_DEVICE_FAMILY = "1,2";
			};
			name = Debug;
		};
		F54DF4112EA9ABA200FBDC60 /* Release */ = {
			isa = XCBuildConfiguration;
			buildSettings = {
				ASSETCATALOG_COMPILER_APPICON_NAME = AppIcon;
				ASSETCATALOG_COMPILER_GLOBAL_ACCENT_COLOR_NAME = AccentColor;
				ASSETCATALOG_COMPILER_INCLUDE_ALL_APPICON_ASSETS = YES;
				CODE_SIGN_ENTITLEMENTS = Today/Today.entitlements;
				CODE_SIGN_IDENTITY = "Apple Development";
				CODE_SIGN_STYLE = Automatic;
				CURRENT_PROJECT_VERSION = 12;
				DEVELOPMENT_TEAM = 36ERVRQ23S;
				ENABLE_PREVIEWS = YES;
				GENERATE_INFOPLIST_FILE = YES;
				INFOPLIST_FILE = Today/Info.plist;
				INFOPLIST_KEY_LSApplicationCategoryType = "public.app-category.productivity";
				INFOPLIST_KEY_UIApplicationSceneManifest_Generation = YES;
				INFOPLIST_KEY_UIApplicationSupportsIndirectInputEvents = YES;
				INFOPLIST_KEY_UILaunchScreen_Generation = YES;
				INFOPLIST_KEY_UISupportedInterfaceOrientations_iPad = "UIInterfaceOrientationPortrait UIInterfaceOrientationPortraitUpsideDown UIInterfaceOrientationLandscapeLeft UIInterfaceOrientationLandscapeRight";
				INFOPLIST_KEY_UISupportedInterfaceOrientations_iPhone = "UIInterfaceOrientationPortrait UIInterfaceOrientationLandscapeLeft UIInterfaceOrientationLandscapeRight";
				LD_RUNPATH_SEARCH_PATHS = (
					"$(inherited)",
					"@executable_path/Frameworks",
				);
				MARKETING_VERSION = 1.8.0;
				PRODUCT_BUNDLE_IDENTIFIER = jakespurlock.Today;
				PRODUCT_NAME = "$(TARGET_NAME)";
				PROVISIONING_PROFILE_SPECIFIER = "";
				STRING_CATALOG_GENERATE_SYMBOLS = YES;
				SWIFT_APPROACHABLE_CONCURRENCY = YES;
				SWIFT_DEFAULT_ACTOR_ISOLATION = MainActor;
				SWIFT_EMIT_LOC_STRINGS = YES;
				SWIFT_UPCOMING_FEATURE_MEMBER_IMPORT_VISIBILITY = YES;
				SWIFT_VERSION = 5.0;
				TARGETED_DEVICE_FAMILY = "1,2";
			};
			name = Release;
		};
/* End XCBuildConfiguration section */

/* Begin XCConfigurationList section */
		F52BB6202EAC22F60054AEC5 /* Build configuration list for PBXNativeTarget "TodayTests" */ = {
			isa = XCConfigurationList;
			buildConfigurations = (
				F52BB6212EAC22F60054AEC5 /* Debug */,
				F52BB6222EAC22F60054AEC5 /* Release */,
			);
			defaultConfigurationIsVisible = 0;
			defaultConfigurationName = Release;
		};
		F54DF3FD2EA9AB9F00FBDC60 /* Build configuration list for PBXProject "Today" */ = {
			isa = XCConfigurationList;
			buildConfigurations = (
				F54DF40D2EA9ABA200FBDC60 /* Debug */,
				F54DF40E2EA9ABA200FBDC60 /* Release */,
			);
			defaultConfigurationIsVisible = 0;
			defaultConfigurationName = Release;
		};
		F54DF40F2EA9ABA200FBDC60 /* Build configuration list for PBXNativeTarget "Today" */ = {
			isa = XCConfigurationList;
			buildConfigurations = (
				F54DF4102EA9ABA200FBDC60 /* Debug */,
				F54DF4112EA9ABA200FBDC60 /* Release */,
			);
			defaultConfigurationIsVisible = 0;
			defaultConfigurationName = Release;
		};
/* End XCConfigurationList section */

/* Begin XCRemoteSwiftPackageReference section */
		A00757B14BCD4CD9AE5FBEFB /* XCRemoteSwiftPackageReference "OutcastID3" */ = {
			isa = XCRemoteSwiftPackageReference;
			repositoryURL = "https://github.com/CrunchyBagel/OutcastID3";
			requirement = {
				kind = upToNextMajorVersion;
				minimumVersion = 0.7.0;
			};
		};
/* End XCRemoteSwiftPackageReference section */

/* Begin XCSwiftPackageProductDependency section */
		C8F8F70FAE5B4385B02D848B /* OutcastID3 */ = {
			isa = XCSwiftPackageProductDependency;
			package = A00757B14BCD4CD9AE5FBEFB /* XCRemoteSwiftPackageReference "OutcastID3" */;
			productName = OutcastID3;
		};
/* End XCSwiftPackageProductDependency section */
	};
	rootObject = F54DF3FA2EA9AB9F00FBDC60 /* Project object */;
}<|MERGE_RESOLUTION|>--- conflicted
+++ resolved
@@ -7,11 +7,8 @@
 	objects = {
 
 /* Begin PBXBuildFile section */
-<<<<<<< HEAD
 		A00757B14BCD4CD9AE5FBEF0 /* OutcastID3 in Frameworks */ = {isa = PBXBuildFile; productRef = C8F8F70FAE5B4385B02D848B /* OutcastID3 */; };
-=======
 		A1B2C3D4E5F6789012345678 /* JSONFeedTests.swift in Sources */ = {isa = PBXBuildFile; fileRef = B2C3D4E5F67890123456789A /* JSONFeedTests.swift */; };
->>>>>>> c30d73de
 		C29AB72AB8D4FBBB6DB2D8A3 /* TodayTests.swift in Sources */ = {isa = PBXBuildFile; fileRef = 22D7D03FBA667C69848C3AAC /* TodayTests.swift */; };
 		F52BB6272EAC23870054AEC5 /* XCTest.framework in Frameworks */ = {isa = PBXBuildFile; fileRef = F52BB6262EAC23870054AEC5 /* XCTest.framework */; platformFilter = ios; };
 		F540A5ED2ECD930F00CCF1B9 /* Localizable.xcstrings in Resources */ = {isa = PBXBuildFile; fileRef = F540A5EC2ECD930F00CCF1B9 /* Localizable.xcstrings */; };
