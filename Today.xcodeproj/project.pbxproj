--- conflicted
+++ resolved
@@ -7,12 +7,7 @@
 	objects = {
 
 /* Begin PBXBuildFile section */
-<<<<<<< HEAD
-=======
-		01B7497AF99111590E838435 /* HTMLHelperTests.swift in Sources */ = {isa = PBXBuildFile; fileRef = D6A65EDC5B85BC1A1DD0A543 /* HTMLHelperTests.swift */; };
-		0A810201FA9D4EBEBBDC94A7 /* RSSParserTests.swift in Sources */ = {isa = PBXBuildFile; fileRef = 0B453519E659449A8117A54C /* RSSParserTests.swift */; };
 		A1B2C3D4E5F6789012345678 /* JSONFeedTests.swift in Sources */ = {isa = PBXBuildFile; fileRef = B2C3D4E5F67890123456789A /* JSONFeedTests.swift */; };
->>>>>>> 53812f92
 		C29AB72AB8D4FBBB6DB2D8A3 /* TodayTests.swift in Sources */ = {isa = PBXBuildFile; fileRef = 22D7D03FBA667C69848C3AAC /* TodayTests.swift */; };
 		F52BB6272EAC23870054AEC5 /* XCTest.framework in Frameworks */ = {isa = PBXBuildFile; fileRef = F52BB6262EAC23870054AEC5 /* XCTest.framework */; platformFilter = ios; };
 		F540A5ED2ECD930F00CCF1B9 /* Localizable.xcstrings in Resources */ = {isa = PBXBuildFile; fileRef = F540A5EC2ECD930F00CCF1B9 /* Localizable.xcstrings */; };
@@ -36,12 +31,7 @@
 
 /* Begin PBXFileReference section */
 		22D7D03FBA667C69848C3AAC /* TodayTests.swift */ = {isa = PBXFileReference; lastKnownFileType = sourcecode.swift; path = TodayTests.swift; sourceTree = "<group>"; };
-<<<<<<< HEAD
-=======
-		40F844A250A040FC9CD2DB04 /* AtomFeedTests.swift */ = {isa = PBXFileReference; lastKnownFileType = sourcecode.swift; path = AtomFeedTests.swift; sourceTree = "<group>"; };
 		B2C3D4E5F67890123456789A /* JSONFeedTests.swift */ = {isa = PBXFileReference; lastKnownFileType = sourcecode.swift; path = JSONFeedTests.swift; sourceTree = "<group>"; };
-		D6A65EDC5B85BC1A1DD0A543 /* HTMLHelperTests.swift */ = {isa = PBXFileReference; lastKnownFileType = sourcecode.swift; path = HTMLHelperTests.swift; sourceTree = "<group>"; };
->>>>>>> 53812f92
 		F52BB61A2EAC22F60054AEC5 /* TodayTests.xctest */ = {isa = PBXFileReference; explicitFileType = wrapper.cfbundle; includeInIndex = 0; path = TodayTests.xctest; sourceTree = BUILT_PRODUCTS_DIR; };
 		F52BB6262EAC23870054AEC5 /* XCTest.framework */ = {isa = PBXFileReference; lastKnownFileType = wrapper.framework; name = XCTest.framework; path = Platforms/iPhoneOS.platform/Developer/Library/Frameworks/XCTest.framework; sourceTree = DEVELOPER_DIR; };
 		F540A5EC2ECD930F00CCF1B9 /* Localizable.xcstrings */ = {isa = PBXFileReference; lastKnownFileType = text.json.xcstrings; path = Localizable.xcstrings; sourceTree = "<group>"; };
@@ -104,14 +94,7 @@
 				F5854AE22EE765DA008F77B8 /* RSSParserTests.swift */,
 				F5854AE32EE765DA008F77B8 /* TexturizerTests.swift */,
 				22D7D03FBA667C69848C3AAC /* TodayTests.swift */,
-<<<<<<< HEAD
-=======
-				D6A65EDC5B85BC1A1DD0A543 /* HTMLHelperTests.swift */,
-				0B453519E659449A8117A54C /* RSSParserTests.swift */,
-				40F844A250A040FC9CD2DB04 /* AtomFeedTests.swift */,
 				B2C3D4E5F67890123456789A /* JSONFeedTests.swift */,
-				FAA190B649774E47AAB39B5D /* TexturizerTests.swift */,
->>>>>>> 53812f92
 			);
 			path = TodayTests;
 			sourceTree = "<group>";
@@ -262,20 +245,13 @@
 			buildActionMask = 2147483647;
 			files = (
 				C29AB72AB8D4FBBB6DB2D8A3 /* TodayTests.swift in Sources */,
-<<<<<<< HEAD
 				F5854AE52EE765DA008F77B8 /* HTMLHelperTests.swift in Sources */,
 				F5854AE62EE765DA008F77B8 /* RedditRSSTests.swift in Sources */,
 				F5854AE72EE765DA008F77B8 /* TexturizerTests.swift in Sources */,
 				F5854AE92EE765DA008F77B8 /* AtomFeedTests.swift in Sources */,
 				F5854AEA2EE765DA008F77B8 /* RSSParserTests.swift in Sources */,
 				F5854AEB2EE765DA008F77B8 /* CategoryManagerTests.swift in Sources */,
-=======
-				01B7497AF99111590E838435 /* HTMLHelperTests.swift in Sources */,
-				0A810201FA9D4EBEBBDC94A7 /* RSSParserTests.swift in Sources */,
-				D9A31F69824C4B1599F79A6D /* AtomFeedTests.swift in Sources */,
 				A1B2C3D4E5F6789012345678 /* JSONFeedTests.swift in Sources */,
-				E2B9928D773744DDAD4001C4 /* TexturizerTests.swift in Sources */,
->>>>>>> 53812f92
 			);
 			runOnlyForDeploymentPostprocessing = 0;
 		};
